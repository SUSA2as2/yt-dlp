--- conflicted
+++ resolved
@@ -388,17 +388,13 @@
             template_dict = dict(info_dict)
 
             template_dict['epoch'] = int(time.time())
-<<<<<<< HEAD
             autonumber_size = self.params.get('autonumber_size')
             if autonumber_size is None:
                 autonumber_size = 5
             autonumber_templ = u'%0' + str(autonumber_size) + u'd'
             template_dict['autonumber'] = autonumber_templ % self._num_downloads
-=======
-            template_dict['autonumber'] = u'%05d' % self._num_downloads
             if template_dict['playlist_index'] is not None:
                 template_dict['playlist_index'] = u'%05d' % template_dict['playlist_index']
->>>>>>> d281274b
 
             sanitize = lambda k,v: sanitize_filename(
                 u'NA' if v is None else compat_str(v),
@@ -529,16 +525,13 @@
     def process_info(self, info_dict):
         """Process a single dictionary returned by an InfoExtractor."""
 
-<<<<<<< HEAD
+        #We increment the download the download count here to match the previous behaviour.
+        self.increment_downloads()
+        
         info_dict['fulltitle'] = info_dict['title']
         if len(info_dict['title']) > 200:
             info_dict['title'] = info_dict['title'][:197] + u'...'
 
-=======
-        #We increment the download the download count here to match the previous behaviour.
-        self.increment_downloads()
-        
->>>>>>> d281274b
         # Keep for backwards compatibility
         info_dict['stitle'] = info_dict['title']
 
